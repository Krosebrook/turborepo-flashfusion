# Dependencies
node_modules/
npm-debug.log*
yarn-debug.log*
yarn-error.log*

# Build outputs
.next/
.turbo/
dist/
build/
out/

# Environment files
.env
.env.local
.env.development.local
.env.test.local
.env.production.local

# IDE files
.vscode/
.idea/
*.swp
*.swo
*~

# OS files
.DS_Store
Thumbs.db

# Logs
logs
*.log

# Cache
.cache/
.parcel-cache/

<<<<<<< HEAD
# Security reports (contain sensitive vulnerability data)
security-reports/
=======

#Ignore cursor AI rules
.cursor\rules\codacy.mdc
>>>>>>> 5d2fdd30
<|MERGE_RESOLUTION|>--- conflicted
+++ resolved
@@ -37,11 +37,6 @@
 .cache/
 .parcel-cache/
 
-<<<<<<< HEAD
-# Security reports (contain sensitive vulnerability data)
-security-reports/
-=======
 
 #Ignore cursor AI rules
-.cursor\rules\codacy.mdc
->>>>>>> 5d2fdd30
+.cursor\rules\codacy.mdc